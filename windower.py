--- conflicted
+++ resolved
@@ -68,20 +68,9 @@
         with open(file_name, "r", encoding="utf-8") as file:
             return orjson.loads(file.read())
     except FileNotFoundError:
-<<<<<<< HEAD
         logging.error(f"Error: The file '{file_name}' was not found.")
     except ValueError as e:
         logging.error(e)
-
-    
-=======
-        logging.error("Error: The file '%s' was not found.", file_name)
-    except ValueError:
-        logging.error(
-        "Error: Failed to parse JSON from '%s'. "
-        "The file may be malformed or not valid JSON.", file_name
-        )
->>>>>>> 408e9ede
     return None
 
 def handle_args():
@@ -136,49 +125,6 @@
         logger.addHandler(file_handler)
         logger.addHandler(console_handler)
 
-<<<<<<< HEAD
-def create_windows(events, window_length):
-    """
-    Create windows from events based on the window length.
-    
-    Args:
-        events (list): List of event dictionaries.
-        window_length (int): Length of the window in seconds.
-    
-    Returns:
-        list: List of windows, each window is a list of events.
-    """
-    # Sort the events by timestamp
-    # This might be unnecessary if the events are already sorted
-    # This can also be optimized if sorting is needed and this is slow
-    sorted_events = sorted(events, key=lambda x: x['timestamp'])
-    length = len(sorted_events)
-    windows = []
-
-    # This accesses a list out of range on the internal loop
-    # TODO fix it
-    start_index = 0
-    while start_index < length:
-        
-        start_time = sorted_events[start_index]['timestamp']
-        
-        end_time = start_time + window_length
-        
-        current_window = []
-        
-        end_index = start_index
-        
-        while sorted_events[end_index]['timestamp'] <= end_time:
-            current_window.append(sorted_events[end_index])
-            end_index += 1
-        
-        windows.append(current_window)
-        start_index = end_index
-
-    return windows
-    
-=======
->>>>>>> 408e9ede
 def main():
     """
         Entrypoint
