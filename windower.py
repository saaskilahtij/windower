#!/usr/bin/env python3
"""
File: windower.py
Authors: Johan Sääskilahti, Atte Rajavaara, Minna Repo, Topias Hämäläinen
Description: This tool was designed to create windows from preprocessed JSON data
"""

import csv
import sys
import argparse
import logging
from collections import defaultdict
from typing import List, Dict
import pandas as pd
import orjson


DESC = r"""
     _     _     _   O             ___        __     _     _     _   ____
     \    | \    |  /|\  __    _  | ___\    /    \    \    | \    |  |   \
      \   |  \   |   |   | \   |  | ^ ^ \  / 0  0 \    \   |  \   |  |____\
       \  |   \  |   |   |  \  |  |   _ /  \   \  /     \  |   \  |  |   \
        \ |    \ |   |   |   \ |  | ___/    \ __ /       \ |    \ |  |    \
         \|     \|   |   |    \|  |___/      \__/         \|     \|  |     \
                         windows made quick and easy
"""
<<<<<<< HEAD
# pylint: disable=unused-argument
def json_to_csv(json_data: dict, csv_filename: str):
    """
=======

""" def json_to_csv(json_data: dict, csv_filename: str):
    
>>>>>>> 56dd289f
    This function converts a 2D dictionary to CSV format using the pandas library.

    Args:
        json_data (dict): The 2D dictionary to convert.
        csv_filename (str): The name of the output CSV file.
<<<<<<< HEAD
    """
=======
    
    # Flatten the 2D dictionary into a list of dictionaries for pandas
    flattened_data = []
    for window_index, entries in json_data.items():
        for entry_index, entry in entries.items():
            # Add window_index and entry_index to the entry dictionary
            flattened_entry = {'window_index': window_index, 'entry_index': entry_index}
            # Update the entry dictionary with the data from the original entry
            flattened_entry.update(entry)
            # Append the flattened entry to the list
            flattened_data.append(flattened_entry)
>>>>>>> 56dd289f

    # Houston, we have a problem here
    # CSV is being dumped 2D style
    # This is not the way to do it
    flattened_data = []
    # Convert the list of dictionaries to a DataFrame
    df = pd.DataFrame(flattened_data)

    # Save the DataFrame to a CSV file
    df.to_csv(csv_filename, index=False, sep=";", encoding="utf-8-sig")
<<<<<<< HEAD

=======
    # Logger does not work in this function, so print is used as a workaround
    logging.info("Saved to %s", csv_filename)
 """
>>>>>>> 56dd289f
def parse_ecu_names(data: dict):
    """
    Extract ECU names from JSON data.
    Args:
        data : List of dictionaries containing ECU information.

    Returns:
        list: A list of ECU names found in the data.
    """
    logging.debug("Extracting ECU names from JSON data")
    ecu_names = set()

    for row in data:
        name = row.get("name")  # Extract name field
        if name and name != "Unknown":  # Ignore "Unknown" names
            ecu_names.add(name)

    logging.debug("ECU names extracted")
    return list(ecu_names)

def read_file(file_name: str):
    """
    This function reads a JSON file and converts it into a Python object using orjson.
    Args:
        file_name (str): Path to the JSON file.
    Returns:
        dict or list: Parsed JSON data as a Python object.
    Note:
        - The file must be a valid JSON.
        - orjson is used instead of the built-in json module due to its
          performance benefits, especially for large files.
    """
    logging.debug("Reading JSON file: %s", file_name)
    try:
        with open(file_name, "r", encoding="utf-8") as file:
            return orjson.loads(file.read())
    except FileNotFoundError:
        logging.error("Error: The file '%s' was not found.", file_name)
    except ValueError as e:
        logging.error(e)
    return None

def handle_args() -> argparse.Namespace:
    """
    This function parses the arguments
    Returns:
        Parsed args
    Note:
        The return can seem a bit funny. However, it makes sure that
        if the tool is ran without args, it will print the help message.
        This is because argparse does not support this out of the box.
    """
    parser = argparse.ArgumentParser(description=DESC, prog='windower.py',
                                     formatter_class=argparse.RawTextHelpFormatter)
    parser.add_argument('-f', '--file', type=str, help='Path to the JSON file',
                        required=True)
    parser.add_argument('-csv', '--output-csv', type=str, help='Output file name')
    parser.add_argument('-json', '--output-json', action='store_true', help='Output as JSON')
    parser.add_argument('-ecu', '--ecu-names', action='store_true', help='List ECU names')
    parser.add_argument('-e', '--ecu', type=str, help='Filter data by specific ECU name')
    parser.add_argument('-l', '--length', type=float, help='Window length in seconds')
    parser.add_argument('-s', '--step', type=float, default=None,
                        help='How many seconds the window moves forward '
                             '(default: same as window length)')
    parser.add_argument('-d', '--debug', action='store_true', help='Enable debug logging')

    return parser.parse_args(args=None if sys.argv[1:] else ['--help'])

def log_setup(debug: bool):
    """
    Setup for logger. Logs errors to stderr by default, and everything if debug is enabled.
    """
    logger = logging.getLogger()
    logger.setLevel(logging.DEBUG if debug else logging.ERROR)

    # Format of logs and date
    log_format = "%(asctime)s - %(levelname)s - %(message)s"
    date_format = "%d.%m.%Y %H:%M:%S"

    # Handler for console logging
    console_handler = logging.StreamHandler()
    console_handler.setFormatter(logging.Formatter(log_format, datefmt=date_format))
    console_handler.setLevel(logging.DEBUG if debug else logging.ERROR)

    # Add the handler if logger is empty (no handlers added already)
    if not logger.hasHandlers():
        logger.addHandler(console_handler)

""" def create_windows(
        data: List[Dict],
        window_length: int,
        step: int = None,
        ecu_name: str = None
    ) -> Dict[int, Dict[int, Dict]]:
    
    Creates time-based windows from sorted data based on the given window length.

    :param data: A list of dictionaries containing timestamped data.
    :param window_length: Length of each window in seconds.
    :param step: How many seconds the window moves forward (default: same as window length).
    :param ecu_name: Filter data by specific ECU name.
    :return: A 2D dictionary where windows[window_index][entry_index] contains data entries.
    
    if not data:
        return {}

    # Initialize the windows dictionary
    # defaultdict makes sure that missing keys do not raise errors
    windows = defaultdict(dict)

    # Determine the starting and ending timestamps
    min_time = data[0]['timestamp']
    max_time = data[-1]['timestamp']

    if step is None:
        step = window_length

    if step <= 0:
        logging.error("Step size must be greater than zero.")
        return {}

    window_index = 0  # Track the current window index
    entry_index = 0  # Track the index within a window
    start_time = min_time # Set the start time to the minimum timestamp
    data_index = 0 # Marks the start of each new window, avoiding revisiting data from the start.

    logging.debug(
        "Creating windows with length %f seconds and step %f seconds",
        window_length,
        step
    )

    while start_time <= max_time:
        # Reset entry index for each window
        entry_index = 0

        # Move data_index to the start of the current window
        while data_index < len(data) and data[data_index]['timestamp'] < start_time:
            data_index += 1

        # Iterate only through entries belonging to the current window
        i = data_index
        while i < len(data) and data[i]['timestamp'] < (start_time + window_length):
            entry = data[i]

            # If filtering by ECU name, skip other ECUs
            if ecu_name and entry.get("name", "").lower() != ecu_name.lower():
                i += 1
                continue

            # Assign the entry to the current window
            windows[window_index][entry_index] = entry
            entry_index += 1
            i += 1

        # Move to the next window by step size
        start_time += step
        window_index += 1

<<<<<<< HEAD
    logging.debug("Windows created")
    return dict(windows)
=======
    return dict(windows) """

def json_to_csv(data: List[Dict],
                window_length: int,
                csv_filename: str,
                step: int = None,
                ecu_name: str = None):
    if not data:
        logging.error("No data found from JSON")
        return
    if step is None:
        step = window_length
    if step <= 0:
        logging.error("Step size must be greater than zero.")
        return

    #Filter data with given ecu name / names(?)
    filtered_data = []
    if ecu_name is not None:
        for entry in data:
            if entry.get("name","").lower() == ecu_name.lower():
                raw_data = entry.get("data", "{}").strip()
                try:
                    #Quotes fix
                    raw_data = raw_data.replace("'", "\"")
                    parsed_data = orjson.loads(raw_data)
                except orjson.JSONDecodeError:
                    logging.debug(f"Skipping malformed 'data' field in entry: {entry}")
                    continue

                #Only numeric values from data
                if any(isinstance(v, str) for v in parsed_data.values()):
                    continue

                numeric_values = {
                    k: float(v) if isinstance(v, (int, float)) else v
                    for k,v in parsed_data.items()
                }
                #Add entry to filtered data
                timestamp = entry.get("timestamp", 0.0)
                filtered_data.append({
                    "timestamp": float(timestamp),
                    **numeric_values
                })
    #If not filtered with ecu name, filter only Unknowns
    elif ecu_name is None:
        for entry in data:
            #Filter all name "Unknown"
            if entry.get("name", "").lower() != "Unknown".lower():
                raw_data = entry.get("data", "{}").strip()
                try:
                    raw_data = raw_data.replace("'", "\"") #Quotes fix
                    parsed_data = orjson.loads(raw_data)
                except orjson.JSONDecodeError:
                    logging.debug(f"Skipping malformed 'data' field in entry: {entry}")
                    continue

                #Only numeric values
                if any(isinstance(v, str) for v in parsed_data.values()):
                    continue

                numeric_values = {
                    k: float(v) if isinstance(v, (int, float)) else v
                    for k,v in parsed_data.items()
                }
                #Add entry to filtered data
                timestamp = entry.get("timestamp", 0.0)
                filtered_data.append({
                    "timestamp": float(timestamp),
                    **numeric_values
                })
    if not filtered_data:
        logging.debug("No valid entries to process")
        return

    #Process filtered data and calculate the sliding windows
    df = pd.DataFrame(filtered_data)
    df = df.sort_values("timestamp")

    results = []
    min_time = df["timestamp"].min()
    max_time = df["timestamp"].max()

    start_time = min_time
    window_index = 0
    while start_time <= max_time:
        end_time = start_time + window_length
        window_df = df[(df["timestamp"] >= start_time) & (df["timestamp"] < end_time)]

        if not window_df.empty:
            numeric_columns = window_df.select_dtypes(include=["number"]).columns
            numeric_columns = [col for col in numeric_columns if col != "timestamp"]

            stats = window_df[numeric_columns].agg(["min", "max", "mean", "std"]).to_dict()

            flat_stats = {f"{stat}_{key}": value for key, values in stats.items() for stat, value in values.items()}

            #Append results with window index and window start + window end
            results.append({
                "window_index": window_index,
                "window_start": start_time,
                "window_end": end_time,
                **flat_stats
            })

            #Increase window index for next window
            window_index += 1

        start_time += step

    results_df = pd.DataFrame(results)

    if results_df.empty:
        logging.info(f"No data found in window between {min_time} and {max_time}")
        return

    #Write CSV using Pandas
    results_df.to_csv(csv_filename, sep=";", index=False, encoding="utf-8-sig")
    logging.info("CSV file saved: %s", csv_filename)


>>>>>>> 56dd289f

def main():
    """
        Entrypoint
    """
    args = handle_args()
    log_setup(args.debug)

    data = read_file(args.file)

    if args.ecu_names:
        if data:
            ecu_names = parse_ecu_names(data)
            print(f"ECU names found in the data: {', '.join(ecu_names)}")
        return

    # If the length argument is provided, create windows
<<<<<<< HEAD
    if args.length:
        windows = create_windows(data, args.length, args.step, args.ecu)
        if not windows:
            logging.error("No windows created. Exiting.")
            return
        if args.output_json:
            # pylint: disable=fixme
            # TODO: Dump data to JSON
            pass
        elif args.output_csv:
            json_to_csv(windows, args.output_csv)
            logging.debug("Windows saved to CSV file: %s", args.output_csv)
        else:
            logging.error("No output format specified. Exiting.")
        return
=======
    if args.length and args.output_csv:
        json_to_csv(data,args.length, args.output_csv, args.step, args.ecu)

    elif args.length and args.output_json:
            # pylint: disable=fixme
            # TODO: Dump data to JSON
            pass
    else:
        logging.error("No output format specified. Exiting.")
    return
>>>>>>> 56dd289f

if __name__ == '__main__':
    main()<|MERGE_RESOLUTION|>--- conflicted
+++ resolved
@@ -24,23 +24,14 @@
          \|     \|   |   |    \|  |___/      \__/         \|     \|  |     \
                          windows made quick and easy
 """
-<<<<<<< HEAD
-# pylint: disable=unused-argument
-def json_to_csv(json_data: dict, csv_filename: str):
-    """
-=======
 
 """ def json_to_csv(json_data: dict, csv_filename: str):
     
->>>>>>> 56dd289f
     This function converts a 2D dictionary to CSV format using the pandas library.
 
     Args:
         json_data (dict): The 2D dictionary to convert.
         csv_filename (str): The name of the output CSV file.
-<<<<<<< HEAD
-    """
-=======
     
     # Flatten the 2D dictionary into a list of dictionaries for pandas
     flattened_data = []
@@ -52,7 +43,6 @@
             flattened_entry.update(entry)
             # Append the flattened entry to the list
             flattened_data.append(flattened_entry)
->>>>>>> 56dd289f
 
     # Houston, we have a problem here
     # CSV is being dumped 2D style
@@ -63,13 +53,9 @@
 
     # Save the DataFrame to a CSV file
     df.to_csv(csv_filename, index=False, sep=";", encoding="utf-8-sig")
-<<<<<<< HEAD
-
-=======
     # Logger does not work in this function, so print is used as a workaround
     logging.info("Saved to %s", csv_filename)
  """
->>>>>>> 56dd289f
 def parse_ecu_names(data: dict):
     """
     Extract ECU names from JSON data.
@@ -229,10 +215,6 @@
         start_time += step
         window_index += 1
 
-<<<<<<< HEAD
-    logging.debug("Windows created")
-    return dict(windows)
-=======
     return dict(windows) """
 
 def json_to_csv(data: List[Dict],
@@ -354,7 +336,6 @@
     logging.info("CSV file saved: %s", csv_filename)
 
 
->>>>>>> 56dd289f
 
 def main():
     """
@@ -372,23 +353,6 @@
         return
 
     # If the length argument is provided, create windows
-<<<<<<< HEAD
-    if args.length:
-        windows = create_windows(data, args.length, args.step, args.ecu)
-        if not windows:
-            logging.error("No windows created. Exiting.")
-            return
-        if args.output_json:
-            # pylint: disable=fixme
-            # TODO: Dump data to JSON
-            pass
-        elif args.output_csv:
-            json_to_csv(windows, args.output_csv)
-            logging.debug("Windows saved to CSV file: %s", args.output_csv)
-        else:
-            logging.error("No output format specified. Exiting.")
-        return
-=======
     if args.length and args.output_csv:
         json_to_csv(data,args.length, args.output_csv, args.step, args.ecu)
 
@@ -399,7 +363,6 @@
     else:
         logging.error("No output format specified. Exiting.")
     return
->>>>>>> 56dd289f
 
 if __name__ == '__main__':
     main()