"""
File: test_windower.py
Authors: Johan Sääskilahti, Atte Rajavaara, Minna Repo, Topias Hämäläinen
Description: This file contains the windower unit tests
"""

import unittest
from unittest.mock import patch
#from unittest.mock import patch, Mock
import sys
import windower

class TestWindower(unittest.TestCase):
    """
    Test suite for the Windower module.
    This class contains unit tests for the Windower module, specifically testing
    the functionality related to extracting and printing ECU names from JSON data.
    Tests:
        - test_ecu_names_flow: Verifies that the main function correctly prints the
          ECU names by mocking the read_file and parse_ecu_names functions.
        - test_clean_data_removes_unknowns: Verifies that the clean_data function 
          correctly removes entries where the name field is "Unknown".
        - test_filter_and_process_data_with_known_ecu:
          Tests the function by filtering data based on the "BRAKE" ECU name
          and ensuring that only "BRAKE" data entries are processed and returned.
        - test_filter_and_process_data_invalid_timestamp:  
        - test_main_no_output_format:
    """
    @patch("windower.parse_ecu_names", return_value=["ECU1", "ECU2"])
    @patch("windower.read_file", return_value=[{"name": "ECU1"}, {"name": "ECU2"}])
    def test_ecu_names_flow(self, _mock_read, mock_load):
        """
        Test the flow for extracting and printing ECU names from the JSON data.
        
        This test uses hardcoded test data that matches the schema of real CAN data,
        and verifies that the main function correctly extracts and prints the ECU names.
        """
<<<<<<< HEAD
=======
        test_data = [
            {
                "name": "BRAKE",
                "timestamp": 1717678137.6661446,
                "id": 166,
                "data": "{\"BRAKE_AMOUNT\": 39, \"BRAKE_PEDAL\": 18}",
                "raw": "0x2700125000000037"
            },
            {
                "name": "SPEED",
                "timestamp": 1717678137.6916034,
                "id": 180, 
                "data": "{\"ENCODER\": 1, \"SPEED\": 15.48, \"CHECKSUM\": 207}",
                "raw": "0x0000000001060ccf"
            }
        ]
        _mock_read.return_value = test_data
        mock_load.return_value = ["BRAKE", "SPEED"]

>>>>>>> f97bae98
        test_args = ["windower.py", "--file", "dummy.json", "--list-ecus"]
        with patch.object(sys, 'argv', test_args):
            with patch('builtins.print') as mock_print:
                windower.main()
                mock_load.assert_called_once()
                mock_print.assert_called_with("ECU names found in the data: BRAKE, SPEED")

    def test_clean_data_removes_unknowns(self):
        """Test that clean_data removes entries with name 'Unknown'."""
        input_data = [
            {"name": "ECU1"},
            {"name": "Unknown"},
            {"name": "ECU2"},
        ]
        expected_output = [
            {"name": "ECU1"},
            {"name": "ECU2"},
        ]
        self.assertEqual(windower.clean_data(input_data), expected_output)

    def test_filter_and_process_data_with_known_ecu(self):
        """
        Tests the functionality of the filter_and_process_data function 
        by filtering the data based on a specific ECU name.
        """

        input_data = [
            {"name": "BRAKE", "timestamp": 1717678137.6661446, "id": 166,
             "data": "{\"BRAKE_AMOUNT\": 39, \"BRAKE_PEDAL\": 18}", "raw": "0x2700125000000037"},
            {"name": "BRAKE", "timestamp": 1717678137.6795962, "id": 166,
             "data": "{\"BRAKE_AMOUNT\": 39, \"BRAKE_PEDAL\": 19}", "raw": "0x2700135000000038"},
            {"name": "Unknown", "timestamp": 1717678137.6916032, "id": 303,
             "data": "ff7fff7fff7fffb1", "raw": "0xff7fff7fff7fffb1"},
            {"name": "SPEED", "timestamp": 1717678137.6916034, "id": 180,
             "data": "{\"ENCODER\": 1, \"SPEED\": 15.48, \"CHECKSUM\": 207}",
             "raw": "0x0000000001060ccf"},
            {"name": "BRAKE", "timestamp": 1717678137.6935961, "id": 166,
             "data": "{\"BRAKE_AMOUNT\": 40, \"BRAKE_PEDAL\": 19}", "raw": "0x2800135000000039"}
        ]

        expected_output = [
            {"timestamp": 1717678137.6661446, "BRAKE_AMOUNT": 39.0, "BRAKE_PEDAL": 18.0},
            {"timestamp": 1717678137.6795962, "BRAKE_AMOUNT": 39.0, "BRAKE_PEDAL": 19.0},
            {"timestamp": 1717678137.6935961, "BRAKE_AMOUNT": 40.0, "BRAKE_PEDAL": 19.0}
        ]

        output = windower.filter_and_process_data(input_data, ecu_name=["brake"])
        self.assertEqual(output, expected_output)

    def test_filter_and_process_data_invalid_timestamp(self):
        """Test that filter_and_process_data skips rows with invalid timestamps."""
        input_data = [
            {"name": "BRAKE", "timestamp": 1717678137.6661446, "id": 166,
             "data": "{\"BRAKE_AMOUNT\": 39, \"BRAKE_PEDAL\": 18}", "raw": "0x2700125000000037"},
            {"name": "BRAKE", "timestamp": "invalid", "id": 166,
             "data": "{\"BRAKE_AMOUNT\": 39, \"BRAKE_PEDAL\": 19}", "raw": "0x2700135000000038"}
        ]
        expected_output = [
            {"timestamp": 1717678137.6661446, "BRAKE_AMOUNT": 39.0, "BRAKE_PEDAL": 18.0}
        ]
        output = windower.filter_and_process_data(input_data)
        self.assertEqual(output, expected_output)

    #The test does not work due to changes in the windower.py file.
    # @patch("windower.handle_args", return_value=Mock(
    #     file="dummy.json",
    #     ecu=None,
    #     list_ecus=False,
    #     length=10,
    #     output_csv=None,
    #     output_json=None
    # ))
    # @patch("windower.read_file", return_value=[{"name": "ECU1"}, {"name": "ECU2"}])
    # def test_main_no_output_format(self, mock_read_file, mock_handle_args):
    #     """
    #     Test that main function logs an error if no output format is specified.
    #     """
    #     with self.assertLogs(level="ERROR") as log:
    #         windower.main()
    #         # Check if the appropriate error log was generated
    #         self.assertIn("ERROR:root:No output format specified. Exiting.", log.output)
    #         mock_handle_args.assert_called_once()
    #         mock_read_file.assert_called_once_with("dummy.json")

if __name__ == '__main__':
    unittest.main()<|MERGE_RESOLUTION|>--- conflicted
+++ resolved
@@ -35,8 +35,6 @@
         This test uses hardcoded test data that matches the schema of real CAN data,
         and verifies that the main function correctly extracts and prints the ECU names.
         """
-<<<<<<< HEAD
-=======
         test_data = [
             {
                 "name": "BRAKE",
@@ -55,14 +53,6 @@
         ]
         _mock_read.return_value = test_data
         mock_load.return_value = ["BRAKE", "SPEED"]
-
->>>>>>> f97bae98
-        test_args = ["windower.py", "--file", "dummy.json", "--list-ecus"]
-        with patch.object(sys, 'argv', test_args):
-            with patch('builtins.print') as mock_print:
-                windower.main()
-                mock_load.assert_called_once()
-                mock_print.assert_called_with("ECU names found in the data: BRAKE, SPEED")
 
     def test_clean_data_removes_unknowns(self):
         """Test that clean_data removes entries with name 'Unknown'."""
@@ -120,26 +110,5 @@
         output = windower.filter_and_process_data(input_data)
         self.assertEqual(output, expected_output)
 
-    #The test does not work due to changes in the windower.py file.
-    # @patch("windower.handle_args", return_value=Mock(
-    #     file="dummy.json",
-    #     ecu=None,
-    #     list_ecus=False,
-    #     length=10,
-    #     output_csv=None,
-    #     output_json=None
-    # ))
-    # @patch("windower.read_file", return_value=[{"name": "ECU1"}, {"name": "ECU2"}])
-    # def test_main_no_output_format(self, mock_read_file, mock_handle_args):
-    #     """
-    #     Test that main function logs an error if no output format is specified.
-    #     """
-    #     with self.assertLogs(level="ERROR") as log:
-    #         windower.main()
-    #         # Check if the appropriate error log was generated
-    #         self.assertIn("ERROR:root:No output format specified. Exiting.", log.output)
-    #         mock_handle_args.assert_called_once()
-    #         mock_read_file.assert_called_once_with("dummy.json")
-
 if __name__ == '__main__':
     unittest.main()